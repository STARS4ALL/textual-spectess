--- conflicted
+++ resolved
@@ -46,11 +46,8 @@
 # Module constants
 # ----------------
 
-<<<<<<< HEAD
+
 CSS_PKG = 'spectess.tui.resources.css'
-=======
-CSS_PKG = 'spectess.tui.css'
->>>>>>> 1d2be86d
 CSS_FILE = 'mytextualapp.tcss'
 # Outside the Python packages
 CSS_PATH =  os.path.join(os.getcwd(), CSS_FILE)
